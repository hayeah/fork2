--- conflicted
+++ resolved
@@ -8,23 +8,14 @@
 	"sync"
 
 	"github.com/hayeah/fork2/internal/metrics"
-<<<<<<< HEAD
 	"github.com/hayeah/fork2/render"
-=======
->>>>>>> 5d74ff17
 )
 
 // OutPipeline groups all services needed by the out command.
 type OutPipeline struct {
-<<<<<<< HEAD
 	DT       *DirectoryTree
 	Renderer *render.Renderer
 	FileMap  *FileMapWriter
-=======
-	DT       DirectoryTreeService
-	Renderer RendererService
-	FileMap  FileMapService
->>>>>>> 5d74ff17
 	Metrics  *metrics.OutputMetrics
 	Loader   ContentLoader
 }
@@ -89,11 +80,7 @@
 }
 
 // Run executes the rendering pipeline using args for configuration.
-<<<<<<< HEAD
-func (p *OutPipeline) Run(out io.Writer, args OutCmd) error {
-=======
 func (p *OutPipeline) Run(out io.Writer, args OutArgs) error {
->>>>>>> 5d74ff17
 	dataMap, err := parseDataParams(args.Data)
 	if err != nil {
 		return err
@@ -108,47 +95,16 @@
 		content = c
 	}
 
-	contentPath := args.Instruction
-	if contentPath == "" && args.Select != "" {
-		contentPath = "files"
-	}
-	if strings.HasPrefix(contentPath, "./") {
-		contentPath = strings.TrimPrefix(contentPath, "./")
-	}
-
-	tmpl, err := p.Renderer.LoadTemplate(contentPath)
+	tmpl, err := p.Renderer.LoadTemplate(args.TemplatePath)
 	if err != nil {
 		return fmt.Errorf("error loading content template: %w", err)
 	}
 
-<<<<<<< HEAD
-	if args.Layout != "" {
-		tmpl.FrontMatter.Layout = args.Layout
-	}
-
-	selectPattern := tmpl.FrontMatter.Select
-	if selectPattern == "" {
-		selectPattern = args.Select
-	}
-	dirTreePattern := tmpl.FrontMatter.Dirtree
-	if dirTreePattern == "" {
-		dirTreePattern = args.SelectDirTree
-	}
-	if tmpl.FrontMatter.Layout == "" && selectPattern != "" {
-		tmpl.FrontMatter.Layout = "files"
-	}
-
-	root := p.DT.RootPath
-=======
 	tmpl.FrontMatter.Layout = args.Layout
 	selectPattern := args.Select
 	dirTreePattern := args.SelectDirTree
 
-	root := ""
-	if dt, ok := p.DT.(*DirectoryTree); ok {
-		root = dt.RootPath
-	}
->>>>>>> 5d74ff17
+	root := p.DT.RootPath
 
 	data := &outData{
 		pipeline:       p,
